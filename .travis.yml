--- conflicted
+++ resolved
@@ -11,8 +11,5 @@
 
 script:
   - $HOME/gopath/bin/goveralls -service=travis-ci
-<<<<<<< HEAD
   - $HOME/gopath/bin/errcheck -blank ./...
-=======
-  - go vet ./...
->>>>>>> 54d79cad
+  - go vet ./...