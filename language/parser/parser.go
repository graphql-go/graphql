--- conflicted
+++ resolved
@@ -428,12 +428,7 @@
 		return nil, err
 	}
 	if parser.Token.Value == "on" {
-<<<<<<< HEAD
-		err = advance(parser)
-		if err != nil {
-=======
 		if err := advance(parser); err != nil {
->>>>>>> 21b35b42
 			return nil, err
 		}
 		name, err := parseNamed(parser)
@@ -515,7 +510,6 @@
 /* Implements the parsing rules in the Values section. */
 
 func parseValueLiteral(parser *Parser, isConst bool) (ast.Value, error) {
-	var err error
 	token := parser.Token
 	switch token.Kind {
 	case lexer.TokenKind[lexer.BRACKET_L]:
@@ -523,12 +517,7 @@
 	case lexer.TokenKind[lexer.BRACE_L]:
 		return parseObject(parser, isConst)
 	case lexer.TokenKind[lexer.INT]:
-<<<<<<< HEAD
-		err = advance(parser)
-		if err != nil {
-=======
 		if err := advance(parser); err != nil {
->>>>>>> 21b35b42
 			return nil, err
 		}
 		return ast.NewIntValue(&ast.IntValue{
@@ -536,12 +525,7 @@
 			Loc:   loc(parser, token.Start),
 		}), nil
 	case lexer.TokenKind[lexer.FLOAT]:
-<<<<<<< HEAD
-		err = advance(parser)
-		if err != nil {
-=======
 		if err := advance(parser); err != nil {
->>>>>>> 21b35b42
 			return nil, err
 		}
 		return ast.NewFloatValue(&ast.FloatValue{
@@ -549,12 +533,7 @@
 			Loc:   loc(parser, token.Start),
 		}), nil
 	case lexer.TokenKind[lexer.STRING]:
-<<<<<<< HEAD
-		err = advance(parser)
-		if err != nil {
-=======
 		if err := advance(parser); err != nil {
->>>>>>> 21b35b42
 			return nil, err
 		}
 		return ast.NewStringValue(&ast.StringValue{
@@ -563,12 +542,7 @@
 		}), nil
 	case lexer.TokenKind[lexer.NAME]:
 		if token.Value == "true" || token.Value == "false" {
-<<<<<<< HEAD
-			err = advance(parser)
-			if err != nil {
-=======
 			if err := advance(parser); err != nil {
->>>>>>> 21b35b42
 				return nil, err
 			}
 			value := true
@@ -580,12 +554,7 @@
 				Loc:   loc(parser, token.Start),
 			}), nil
 		} else if token.Value != "null" {
-<<<<<<< HEAD
-			err = advance(parser)
-			if err != nil {
-=======
 			if err := advance(parser); err != nil {
->>>>>>> 21b35b42
 				return nil, err
 			}
 			return ast.NewEnumValue(&ast.EnumValue{
@@ -816,15 +785,9 @@
 }
 
 func parseImplementsInterfaces(parser *Parser) ([]*ast.Named, error) {
-	var err error
 	types := []*ast.Named{}
 	if parser.Token.Value == "implements" {
-<<<<<<< HEAD
-		err = advance(parser)
-		if err != nil {
-=======
 		if err := advance(parser); err != nil {
->>>>>>> 21b35b42
 			return nil, err
 		}
 		for {
@@ -1131,14 +1094,7 @@
 func skip(parser *Parser, Kind int) (bool, error) {
 	if parser.Token.Kind == Kind {
 		err := advance(parser)
-<<<<<<< HEAD
-		if err != nil {
-			return false
-		}
-		return true
-=======
 		return true, err
->>>>>>> 21b35b42
 	} else {
 		return false, nil
 	}
