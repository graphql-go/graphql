--- conflicted
+++ resolved
@@ -10,16 +10,11 @@
 
 // Result has the response, errors and extensions from the resolved schema
 type Result struct {
-<<<<<<< HEAD
 	Data       interface{}                `json:"data"`
 	Errors     []gqlerrors.FormattedError `json:"errors,omitempty"`
 	Extensions map[string]interface{}     `json:"extensions,omitempty"`
-=======
-	Data   interface{}                `json:"data"`
-	Errors []gqlerrors.FormattedError `json:"errors,omitempty"`
 
 	errorsLock sync.Mutex
->>>>>>> cc858c0d
 }
 
 // HasErrors just a simple function to help you decide if the result has errors or not
