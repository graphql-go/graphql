package main

import (
	"encoding/json"
	"fmt"
	"io/ioutil"
	"net/http"

	"github.com/graphql-go/graphql"
)

type user struct {
	ID   string `json:"id"`
	Name string `json:"name"`
}

var data map[string]user

/*
   Create User object type with fields "id" and "name" by using GraphQLObjectTypeConfig:
       - Name: name of object type
       - Fields: a map of fields by using GraphQLFields
   Setup type of field use GraphQLFieldConfig
*/
var userType = graphql.NewObject(
	graphql.ObjectConfig{
		Name: "User",
		Fields: graphql.Fields{
			"id": &graphql.Field{
				Type: graphql.String,
			},
			"name": &graphql.Field{
				Type: graphql.String,
			},
		},
	},
)

/*
   Create Query object type with fields "user" has type [userType] by using GraphQLObjectTypeConfig:
       - Name: name of object type
       - Fields: a map of fields by using GraphQLFields
   Setup type of field use GraphQLFieldConfig to define:
       - Type: type of field
       - Args: arguments to query with current field
       - Resolve: function to query data using params from [Args] and return value with current type
*/
var queryType = graphql.NewObject(
	graphql.ObjectConfig{
		Name: "Query",
		Fields: graphql.Fields{
			"user": &graphql.Field{
				Type: userType,
				Args: graphql.FieldConfigArgument{
					"id": &graphql.ArgumentConfig{
						Type: graphql.String,
					},
				},
				Resolve: func(p graphql.ResolveParams) interface{} {
					idQuery, isOK := p.Args["id"].(string)
					if isOK {
						return data[idQuery]
					}
					return nil
				},
			},
		},
	})

var schema, _ = graphql.NewSchema(
	graphql.SchemaConfig{
		Query: queryType,
	},
)

func executeQuery(query string, schema graphql.Schema) *graphql.Result {
	result := graphql.Do(graphql.Params{
		Schema:        schema,
		RequestString: query,
	})
	if len(result.Errors) > 0 {
		fmt.Printf("wrong result, unexpected errors: %v", result.Errors)
	}
	return result
}

func main() {
	_ = importJSONDataFromFile("data.json", &data)

	http.HandleFunc("/graphql", func(w http.ResponseWriter, r *http.Request) {
		result := executeQuery(r.URL.Query()["query"][0], schema)
		err := json.NewEncoder(w).Encode(result)
		if err != nil {
			fmt.Printf("Error encoding result: %v", err)
		}
	})

	fmt.Println("Now server is running on port 8080")
<<<<<<< HEAD
	fmt.Println("Test with Get      : curl -g \"http://localhost:8080/graphql?query={user(id:%221%22){name}}\"")
	err := http.ListenAndServe(":8080", nil)
	if err != nil {
		fmt.Printf("Error opening HTTP server: %v", err)
	}
=======
	fmt.Println("Test with Get      : curl -g 'http://localhost:8080/graphql?query={user(id:\"1\"){name}}'")
	http.ListenAndServe(":8080", nil)
>>>>>>> 54d79cad
}

//Helper function to import json from file to map
func importJSONDataFromFile(fileName string, result interface{}) (isOK bool) {
	isOK = true
	content, err := ioutil.ReadFile(fileName)
	if err != nil {
		fmt.Print("Error:", err)
		isOK = false
	}
	err = json.Unmarshal(content, result)
	if err != nil {
		isOK = false
		fmt.Print("Error:", err)
	}
	return
}<|MERGE_RESOLUTION|>--- conflicted
+++ resolved
@@ -96,16 +96,11 @@
 	})
 
 	fmt.Println("Now server is running on port 8080")
-<<<<<<< HEAD
-	fmt.Println("Test with Get      : curl -g \"http://localhost:8080/graphql?query={user(id:%221%22){name}}\"")
+	fmt.Println("Test with Get      : curl -g 'http://localhost:8080/graphql?query={user(id:\"1\"){name}}'")
 	err := http.ListenAndServe(":8080", nil)
 	if err != nil {
 		fmt.Printf("Error opening HTTP server: %v", err)
 	}
-=======
-	fmt.Println("Test with Get      : curl -g 'http://localhost:8080/graphql?query={user(id:\"1\"){name}}'")
-	http.ListenAndServe(":8080", nil)
->>>>>>> 54d79cad
 }
 
 //Helper function to import json from file to map
